--- conflicted
+++ resolved
@@ -488,21 +488,6 @@
         inner.set_port_config(port, config).await
     }
 
-<<<<<<< HEAD
-    /// Get Rx Attention Vdm
-    pub async fn get_rx_attn_vdm(&mut self, port: PortId) -> Result<registers::field_sets::RxAttnVdm, Error<B::Error>> {
-        let mut inner = self.lock_inner().await;
-        inner.get_rx_attn_vdm(port).await
-    }
-
-    /// Get Rx Other Vdm
-    pub async fn get_rx_other_vdm(
-        &mut self,
-        port: PortId,
-    ) -> Result<registers::rx_other_vdm::RxOtherVdm, Error<B::Error>> {
-        let mut inner = self.lock_inner().await;
-        inner.get_rx_other_vdm(port).await
-=======
     /// Get Rx ADO
     pub async fn get_rx_ado(&mut self, port: PortId) -> Result<Option<Ado>, Error<B::Error>> {
         let mut inner = self.lock_inner().await;
@@ -514,8 +499,22 @@
         } else {
             Ok(Some(ado_raw.ado().try_into().map_err(Error::Pd)?))
         }
->>>>>>> 0983411a
-    }
+    }
+  
+    /// Get Rx Attention Vdm
+    pub async fn get_rx_attn_vdm(&mut self, port: PortId) -> Result<registers::field_sets::RxAttnVdm, Error<B::Error>> {
+        let mut inner = self.lock_inner().await;
+        inner.get_rx_attn_vdm(port).await
+    }
+
+    /// Get Rx Other Vdm
+    pub async fn get_rx_other_vdm(
+        &mut self,
+        port: PortId,
+    ) -> Result<registers::rx_other_vdm::RxOtherVdm, Error<B::Error>> {
+        let mut inner = self.lock_inner().await;
+        inner.get_rx_other_vdm(port).await
+   }
 }
 
 impl<'a, M: RawMutex, B: I2c> interrupt::InterruptController for Tps6699x<'a, M, B> {
